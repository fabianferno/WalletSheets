import { SheetClient } from "./sheets.api";
import * as dotenv from "dotenv";
import { google } from "googleapis";
import { generateWallet, setUpBlockchainListeners } from "./utils/walletUtils";
import {
  initializeSheets,
  storeWalletAddress,
  storeSheetOwnerEmail,
  getSheetOwnerEmail,
  addTransactionToSheet as addTxToSheet,
  updatePendingTransactionsSheet,
  forceUpdatePendingTransactions,
  checkStuckTransactions,
  monitorChatSheet,
} from "./utils/sheetUtils";
import { initializeWalletConnect } from "./utils/walletConnectUtils";
import { monitorDAppConnections } from "./utils/sessionUtils";
import { ethers } from "ethers";
import {
  initializePortfolioSheet,
  updatePortfolioData,
  schedulePortfolioUpdates,
} from "./utils/portfolioUtils";

// Load environment variables
dotenv.config();

// Service account credentials
const CREDENTIALS_PATH =
  process.env.GOOGLE_APPLICATION_CREDENTIALS || "./credentials.json";

// Initialize the Google Sheets API
const sheets = google.sheets("v4");
const drive = google.drive("v3");

/**
 * Get all sheets accessible by the service account
 */
async function getAccessibleSheets() {
  try {
    console.log(
      "🔍 Getting accessible sheets using credentials from:",
      CREDENTIALS_PATH
    );
    const auth = new google.auth.GoogleAuth({
      keyFile: CREDENTIALS_PATH,
      scopes: ["https://www.googleapis.com/auth/drive.readonly"],
    });

    console.log("⚙️ Creating Drive API client...");
    const drive = google.drive({ version: "v3", auth });

    console.log("📡 Making Drive API request to list files...");
    const response = await drive.files.list({
      q: "mimeType='application/vnd.google-apps.spreadsheet'",
      fields: "files(id, name, owners)",
    });

    console.log(
      `✅ Drive API response received. Found ${
        response.data.files?.length || 0
      } sheets.`
    );

    if (!response.data.files) {
      console.log("❌ No files found or response.data.files is undefined.");
      return [];
    }

    return response.data.files.map((file) => ({
      id: file.id!,
      name: file.name!,
      owner: file.owners?.[0]?.emailAddress || "unknown",
    }));
  } catch (error: unknown) {
    console.error("❌ Error in getAccessibleSheets:", error);
    if (error instanceof Error) {
      console.error("Error details:", {
        message: error.message,
        name: error.name,
        stack: error.stack,
      });
    }
    return [];
  }
}

/**
 * Get the owner email for a specific sheet
 */
async function getSheetOwnerEmailFromDrive(sheetId: string) {
  try {
    // Authenticate with the service account
    const auth = new google.auth.GoogleAuth({
      keyFile: CREDENTIALS_PATH,
      scopes: ["https://www.googleapis.com/auth/drive"],
    });
    const authClient = await auth.getClient();

    // Get file metadata
    const response = await drive.files.get({
      // @ts-ignore
      auth: authClient,
      fileId: sheetId,
      fields: "owners",
    });

    // Use type assertion to fix the data property error
    const responseData = response as unknown as {
      data: {
        owners?: Array<{ emailAddress: string }>;
      };
    };

    if (responseData.data.owners && responseData.data.owners.length > 0) {
      return responseData.data.owners[0].emailAddress;
    }

    return null;
  } catch (error: unknown) {
    console.error(`Error getting owner for sheet ${sheetId}:`, error);
    return null;
  }
}

/**
 * Initialize a wallet agent for a specific sheet
 */
async function initializeWalletAgent(sheetId: string) {
  try {
    console.log(`🔄 Initializing wallet agent for sheet ${sheetId}...`);

    // Create a logger function for this specific sheet that only logs to console
    const logEvent = (message: string) => {
      console.log(`[Sheet ${sheetId}] ${message}`);
    };

    console.log(
      `🔑 Creating SheetClient with ID ${sheetId} and credentials from ${CREDENTIALS_PATH}...`
    );
    // Create the sheet client
    const sheetClient = new SheetClient(sheetId, CREDENTIALS_PATH);

    // Create a wrapped addTransactionToSheet function that uses the sheet client
    const addTransactionToSheet = (
      txHash: string,
      from: string,
      to: string,
      amount: string,
      timestamp: string,
      status: string
    ) => addTxToSheet(sheetClient, txHash, from, to, amount, timestamp, status);

    // Initialize sheets
    console.log(`📊 Initializing sheets for ${sheetId}...`);
    try {
      await initializeSheets(sheetClient, logEvent);
      console.log(`✅ Sheets initialized successfully for ${sheetId}`);

      // Force update of the Pending Transactions sheet to ensure it has approve/reject columns
      await updatePendingTransactionsSheet(sheetClient, logEvent);
    } catch (error) {
      console.error(`❌ Error initializing sheets for ${sheetId}:`, error);
      throw error;
    }

    // Try to get the owner email from the settings sheet first
    let ownerEmail = await getSheetOwnerEmail(sheetClient, logEvent);

    // If the owner email is not in the settings, get it from the Drive API
    if (!ownerEmail) {
      const emailFromDrive = await getSheetOwnerEmailFromDrive(sheetId);
      if (emailFromDrive) {
        ownerEmail = emailFromDrive;
        // Store the email in the settings
        await storeSheetOwnerEmail(sheetClient, ownerEmail, logEvent);
      } else {
        logEvent("Could not determine sheet owner email");
        return false;
      }
    }

    // Generate wallet
    const wallet = await generateWallet(sheetId, ownerEmail);

    // Store wallet address
    await storeWalletAddress(sheetClient, wallet.address, logEvent);

    // Initialize WalletConnect
    const web3wallet = await initializeWalletConnect(wallet, logEvent);

    // Set up blockchain listeners
    await setUpBlockchainListeners(wallet, logEvent, addTransactionToSheet);

    // Monitor for dApp connections
    await monitorDAppConnections(
      wallet,
      web3wallet,
      sheetClient,
      addTransactionToSheet,
      logEvent
    );

    // Set up periodic stuck transaction checker
    setupStuckTransactionChecker(sheetClient, wallet, logEvent);

<<<<<<< HEAD
    // Start monitoring the Chat sheet
    monitorChatSheet(sheetClient, logEvent);
    logEvent("Chat monitoring started");
=======
    // NEW: Initialize enhanced portfolio dashboard
    try {
      logEvent("Initializing enhanced portfolio dashboard...");

      // Initialize portfolio sheet with enhanced UI
      await initializePortfolioSheet(sheetClient, logEvent);

      // Update portfolio data
      await updatePortfolioData(sheetClient, wallet, logEvent);

      // Schedule regular updates
      schedulePortfolioUpdates(sheetClient, wallet, logEvent, 30); // Update every 30 minutes

      logEvent("Enhanced portfolio dashboard initialized successfully!");
    } catch (portfolioError) {
      logEvent(
        `Warning: Could not initialize portfolio dashboard: ${portfolioError}`
      );
      console.error(
        `Portfolio initialization error for ${sheetId}:`,
        portfolioError
      );
      // Continue with the rest of the initialization even if portfolio fails
    }
>>>>>>> b46e62f6

    logEvent("Agent initialized successfully!");
    console.log(`Wallet Address for ${sheetId}: ${wallet.address}`);

    return true;
  } catch (error: unknown) {
    console.error(
      `Error initializing wallet agent for sheet ${sheetId}:`,
      error
    );
    return false;
  }
}

/**
 * Set up a periodic check for stuck transactions
 */
function setupStuckTransactionChecker(
  sheetClient: SheetClient,
  wallet: ethers.Wallet,
  logEvent: Function
) {
  // Create a provider
  const provider = new ethers.JsonRpcProvider(
    process.env.ETH_RPC_URL || "https://arbitrum-sepolia.drpc.org"
  );

  // First check immediately to resolve any existing stuck transactions
  checkStuckTransactions(sheetClient, provider, logEvent);

  // Then set up periodic checks every 5 minutes
  const FIVE_MINUTES = 5 * 60 * 1000;

  setInterval(() => {
    logEvent(`[DEBUG] Running scheduled check for stuck transactions`);
    checkStuckTransactions(sheetClient, provider, logEvent);
  }, FIVE_MINUTES);

  logEvent(`Stuck transaction checker initialized (runs every 5 minutes)`);
}

/**
 * Main function to run all wallet agents
 */
export async function runAllWalletAgents() {
  try {
    console.log("Starting Google Sheets Wallet Manager");

    // Keep track of sheets we've already initialized
    const initializedSheets = new Set<string>();

    // Function to check for and initialize new sheets
    const checkForNewSheets = async () => {
      // Get all accessible sheets
      const accessibleSheets = await getAccessibleSheets();

      if (accessibleSheets.length === 0) {
        console.log("No accessible sheets found.");
        return;
      }

      // Find sheets that haven't been initialized yet
      const newSheets = accessibleSheets.filter(
        (sheet) => !initializedSheets.has(sheet.id)
      );

      if (newSheets.length > 0) {
        console.log(`Found ${newSheets.length} new sheets to initialize.`);

        // Initialize a wallet agent for each new sheet
        let newInitializedCount = 0;
        for (const sheet of newSheets) {
          const initialized = await initializeWalletAgent(sheet.id);
          if (initialized) {
            initializedSheets.add(sheet.id);
            newInitializedCount++;
          }
        }

        console.log(
          `Successfully initialized ${newInitializedCount} new wallet agents out of ${newSheets.length} sheets.`
        );
      }
    };

    // Run the initial check for sheets
    await checkForNewSheets();

    // Set up interval to check for new sheets (every 5 minutes)
    const checkInterval = 5 * 60 * 1000; // 5 minutes in milliseconds
    setInterval(async () => {
      console.log("Checking for new sheets...");
      await checkForNewSheets();
    }, checkInterval);

    // Keep the process running with a heartbeat
    setInterval(() => {
      // Heartbeat
      console.log(`Wallet Manager heartbeat: ${new Date().toISOString()}`);
    }, 60000);

    console.log(
      `Wallet Manager running. Will check for new sheets every ${
        checkInterval / 60000
      } minutes.`
    );
  } catch (error: unknown) {
    console.error("Error running wallet agents:", error);
  }
}

/**
 * Manually force update pending transactions for a specific sheet
 * This can be called to fix sheets where checkboxes aren't showing up
 */
export async function fixPendingTransactions(sheetId: string) {
  try {
    console.log(`🛠️ Fixing pending transactions for sheet ${sheetId}...`);

    // Create a logger function for this specific sheet that only logs to console
    const logEvent = (message: string) => {
      console.log(`[Sheet ${sheetId}] ${message}`);
    };

    // Create the sheet client
    const sheetClient = new SheetClient(sheetId, CREDENTIALS_PATH);

    // Force update pending transactions
    await forceUpdatePendingTransactions(sheetClient, logEvent);

    console.log(`✅ Fixed pending transactions for sheet ${sheetId}`);
    return true;
  } catch (error: unknown) {
    console.error(
      `❌ Error fixing pending transactions for sheet ${sheetId}:`,
      error
    );
    return false;
  }
}

/**
 * Manually update portfolio for a specific sheet
 */
export async function updatePortfolio(sheetId: string) {
  try {
    console.log(`📊 Updating portfolio for sheet ${sheetId}...`);

    // Create a logger function for this specific sheet
    const logEvent = (message: string) => {
      console.log(`[Sheet ${sheetId}] ${message}`);
      return logEventToSheet(
        new SheetClient(sheetId, CREDENTIALS_PATH),
        message
      );
    };

    // Create the sheet client
    const sheetClient = new SheetClient(sheetId, CREDENTIALS_PATH);

    // Get the owner email
    const ownerEmail = await getSheetOwnerEmail(sheetClient, logEvent);
    if (!ownerEmail) {
      console.error("Could not determine sheet owner email");
      return false;
    }

    // Generate the same wallet
    const wallet = await generateWallet(sheetId, ownerEmail);

    // Initialize portfolio sheet if it doesn't exist
    await initializePortfolioSheet(sheetClient, logEvent);

    // Update portfolio data
    await updatePortfolioData(sheetClient, wallet, logEvent);

    console.log(`✅ Updated portfolio for sheet ${sheetId}`);
    return true;
  } catch (error: unknown) {
    console.error(`❌ Error updating portfolio for sheet ${sheetId}:`, error);
    return false;
  }
}

// If run directly
if (require.main === module) {
  runAllWalletAgents()
    .then(() => {
      console.log("Wallet Manager started successfully");
    })
    .catch((error: unknown) => {
      console.error("Failed to start Wallet Manager:", error);
      process.exit(1);
    });
}<|MERGE_RESOLUTION|>--- conflicted
+++ resolved
@@ -204,11 +204,9 @@
     // Set up periodic stuck transaction checker
     setupStuckTransactionChecker(sheetClient, wallet, logEvent);
 
-<<<<<<< HEAD
     // Start monitoring the Chat sheet
     monitorChatSheet(sheetClient, logEvent);
     logEvent("Chat monitoring started");
-=======
     // NEW: Initialize enhanced portfolio dashboard
     try {
       logEvent("Initializing enhanced portfolio dashboard...");
@@ -233,7 +231,6 @@
       );
       // Continue with the rest of the initialization even if portfolio fails
     }
->>>>>>> b46e62f6
 
     logEvent("Agent initialized successfully!");
     console.log(`Wallet Address for ${sheetId}: ${wallet.address}`);
@@ -385,10 +382,6 @@
     // Create a logger function for this specific sheet
     const logEvent = (message: string) => {
       console.log(`[Sheet ${sheetId}] ${message}`);
-      return logEventToSheet(
-        new SheetClient(sheetId, CREDENTIALS_PATH),
-        message
-      );
     };
 
     // Create the sheet client
