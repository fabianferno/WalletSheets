import { TavilySearchResults } from "@langchain/community/tools/tavily_search";

/**
 * Initialize the search tool using Tavily
 */
export async function initializeSearchTool() {
  if (!process.env.TAVILY_API_KEY) {
    console.log("⚠️ TAVILY_API_KEY not set, search tool unavailable");
    return null;
  }

  try {
    const tavilySearch = new TavilySearchResults({
      apiKey: process.env.TAVILY_API_KEY,
      maxResults: 3,
    });

    const examples = [
      {
        userQuery: "What's the latest news about SpaceX Starship?",
        toolInput: "latest SpaceX Starship news",
        toolOutput: JSON.stringify([
          {
            title: "SpaceX Starship completes successful orbital flight test",
            url: "https://example.com/spacex-news",
            content: "SpaceX's Starship rocket completed its latest test flight yesterday, reaching orbit for the third time before landing successfully in the Pacific Ocean.",
          },
        ]),
        finalResponse: "SpaceX's Starship rocket recently completed its latest test flight, successfully reaching orbit for the third time before landing in the Pacific Ocean. This marks another milestone in SpaceX's development of the Starship platform, which is designed for missions to the Moon and Mars.",
      },
      {
        userQuery: "Who is the current CEO of Microsoft?",
        toolInput: "current CEO of Microsoft",
        toolOutput: JSON.stringify([
          {
            title: "Microsoft Leadership - Official Site",
            url: "https://example.com/microsoft-leadership",
            content: "Satya Nadella is the Chairman and Chief Executive Officer of Microsoft. He was appointed CEO in February 2014.",
          },
        ]),
        finalResponse: "The current CEO of Microsoft is Satya Nadella. He has been serving as CEO since February 2014 and is also the Chairman of Microsoft. Prior to becoming CEO, Nadella was Executive Vice President of Microsoft's Cloud and Enterprise group.",
      },
    ];

<<<<<<< HEAD
        return {
            name: "search",
            description: "Search the web for current information on a topic or question",
            examples: examples,
            execute: async (query, agent) => {
                try {
                    console.log(`🔍 Executing search for: "${query}"`);
                    const results = await tavilySearch.invoke(query);
                    return JSON.stringify(results);
                } catch (error) {
                    console.error("Error with search tool:", error);
                    if (error instanceof Error) {
                        return `Error performing search: ${error.message}`;
                    } else {
                        return "Error performing search: An unknown error occurred.";
                    }
                }
            }
        };
    } catch (error) {
        console.error("Failed to initialize Tavily search:", error);
        return null;
    }
=======
    return {
      name: "search",
      description: "Search the web for current information on a topic or question",
      examples,
      execute: async (query) => {
        try {
          console.log(`🔍 Executing search for: "${query}"`);
          const results = await tavilySearch.invoke(query);
          return JSON.stringify(results);
        } catch (error) {
          console.error("Error with search tool:", error);
          if (error instanceof Error) {
            return `Error performing search: ${error.message}`;
          }
          return "Error performing search: An unknown error occurred.";
        }
      },
    };
  } catch (error) {
    console.error("Failed to initialize Tavily search:", error);
    return null;
  }
>>>>>>> 8d25a617
}<|MERGE_RESOLUTION|>--- conflicted
+++ resolved
@@ -4,45 +4,44 @@
  * Initialize the search tool using Tavily
  */
 export async function initializeSearchTool() {
-  if (!process.env.TAVILY_API_KEY) {
-    console.log("⚠️ TAVILY_API_KEY not set, search tool unavailable");
-    return null;
-  }
+    if (!process.env.TAVILY_API_KEY) {
+        console.log("⚠️ TAVILY_API_KEY not set, search tool unavailable");
+        return null;
+    }
 
-  try {
-    const tavilySearch = new TavilySearchResults({
-      apiKey: process.env.TAVILY_API_KEY,
-      maxResults: 3,
-    });
+    try {
+        const tavilySearch = new TavilySearchResults({
+            apiKey: process.env.TAVILY_API_KEY,
+            maxResults: 3,
+        });
 
-    const examples = [
-      {
-        userQuery: "What's the latest news about SpaceX Starship?",
-        toolInput: "latest SpaceX Starship news",
-        toolOutput: JSON.stringify([
-          {
-            title: "SpaceX Starship completes successful orbital flight test",
-            url: "https://example.com/spacex-news",
-            content: "SpaceX's Starship rocket completed its latest test flight yesterday, reaching orbit for the third time before landing successfully in the Pacific Ocean.",
-          },
-        ]),
-        finalResponse: "SpaceX's Starship rocket recently completed its latest test flight, successfully reaching orbit for the third time before landing in the Pacific Ocean. This marks another milestone in SpaceX's development of the Starship platform, which is designed for missions to the Moon and Mars.",
-      },
-      {
-        userQuery: "Who is the current CEO of Microsoft?",
-        toolInput: "current CEO of Microsoft",
-        toolOutput: JSON.stringify([
-          {
-            title: "Microsoft Leadership - Official Site",
-            url: "https://example.com/microsoft-leadership",
-            content: "Satya Nadella is the Chairman and Chief Executive Officer of Microsoft. He was appointed CEO in February 2014.",
-          },
-        ]),
-        finalResponse: "The current CEO of Microsoft is Satya Nadella. He has been serving as CEO since February 2014 and is also the Chairman of Microsoft. Prior to becoming CEO, Nadella was Executive Vice President of Microsoft's Cloud and Enterprise group.",
-      },
-    ];
+        const examples = [
+            {
+                userQuery: "What's the latest news about SpaceX Starship?",
+                toolInput: "latest SpaceX Starship news",
+                toolOutput: JSON.stringify([
+                    {
+                        title: "SpaceX Starship completes successful orbital flight test",
+                        url: "https://example.com/spacex-news",
+                        content: "SpaceX's Starship rocket completed its latest test flight yesterday, reaching orbit for the third time before landing successfully in the Pacific Ocean.",
+                    },
+                ]),
+                finalResponse: "SpaceX's Starship rocket recently completed its latest test flight, successfully reaching orbit for the third time before landing in the Pacific Ocean. This marks another milestone in SpaceX's development of the Starship platform, which is designed for missions to the Moon and Mars.",
+            },
+            {
+                userQuery: "Who is the current CEO of Microsoft?",
+                toolInput: "current CEO of Microsoft",
+                toolOutput: JSON.stringify([
+                    {
+                        title: "Microsoft Leadership - Official Site",
+                        url: "https://example.com/microsoft-leadership",
+                        content: "Satya Nadella is the Chairman and Chief Executive Officer of Microsoft. He was appointed CEO in February 2014.",
+                    },
+                ]),
+                finalResponse: "The current CEO of Microsoft is Satya Nadella. He has been serving as CEO since February 2014 and is also the Chairman of Microsoft. Prior to becoming CEO, Nadella was Executive Vice President of Microsoft's Cloud and Enterprise group.",
+            },
+        ];
 
-<<<<<<< HEAD
         return {
             name: "search",
             description: "Search the web for current information on a topic or question",
@@ -66,28 +65,4 @@
         console.error("Failed to initialize Tavily search:", error);
         return null;
     }
-=======
-    return {
-      name: "search",
-      description: "Search the web for current information on a topic or question",
-      examples,
-      execute: async (query) => {
-        try {
-          console.log(`🔍 Executing search for: "${query}"`);
-          const results = await tavilySearch.invoke(query);
-          return JSON.stringify(results);
-        } catch (error) {
-          console.error("Error with search tool:", error);
-          if (error instanceof Error) {
-            return `Error performing search: ${error.message}`;
-          }
-          return "Error performing search: An unknown error occurred.";
-        }
-      },
-    };
-  } catch (error) {
-    console.error("Failed to initialize Tavily search:", error);
-    return null;
-  }
->>>>>>> 8d25a617
 }