import { Hyperliquid } from "hyperliquid";

/**
 * Initialize the price tool
 */
export async function initializePriceTool() {
  // Define examples of how to use this tool
  const examples = [
    {
      userQuery: "What's the current price of BTC?",
      toolInput: "BTC",
      toolOutput: JSON.stringify({
        symbol: "BTC",
        price: 65432.75,
        dayChange: "-1.82",
        volume: "1053445.75",
      }),
      finalResponse:
        "The current price of BTC is $65,432.75 USD. In the last 24 hours, it has changed by -1.82% with a trading volume of $1,053,445.75 USD.",
    },
    {
      userQuery: "How much is ETH worth right now?",
      toolInput: "ETH",
      toolOutput: JSON.stringify({
        symbol: "ETH",
        price: 3245.18,
        dayChange: "2.35",
        volume: "875321.42",
      }),
      finalResponse:
        "ETH is currently trading at $3,245.18 USD. It's up 2.35% in the last 24 hours with a trading volume of $875,321.42 USD.",
    },
  ];

  return {
    name: "price",
    description:
      "Fetches the current price, 24-hour change percentage, and trading volume of any cryptocurrency that is traded on Hyperliquid",
    examples: examples,
    execute: async (input) => {
      try {
        console.log(`🔧 Executing price tool with input: "${input}"`);

<<<<<<< HEAD
    return {
        name: "price",
        description: "Fetches the current price, 24-hour change percentage, and trading volume of any cryptocurrency that is traded on Hyperliquid",
        examples: examples,
        execute: async (input, agent) => {
            try {
                console.log(`🔧 Executing price tool with input: "${input}"`);
=======
        // Extract the symbol from the input
        const symbol = input.trim().toUpperCase();
>>>>>>> 8d25a617

        // Initialize SDK
        const sdk = new Hyperliquid({
          enableWs: false,
        });
        await sdk.connect();

        // Get market data
        const [spotMeta, spotAssetCtxs] =
          await sdk.info.spot.getSpotMetaAndAssetCtxs();
        const [perpsMeta, perpsAssetCtxs] =
          await sdk.info.perpetuals.getMetaAndAssetCtxs();
        // Find token and market
        const tokenIndex = [
          ...spotMeta.tokens,
          ...perpsMeta.universe,
        ].findIndex(
          (token) =>
            token.name.toUpperCase() === symbol ||
            token.name.toUpperCase() === symbol + "-PERP"
        );

        if (tokenIndex === -1) {
          throw new Error(`Could not find token ${symbol}`);
        }

        const marketCtx =
          tokenIndex < spotMeta.tokens.length
            ? [...spotAssetCtxs].find((ctx) => ctx.coin === `${symbol}-SPOT`)
            : perpsAssetCtxs[tokenIndex - spotMeta.tokens.length];

        if (!marketCtx || !marketCtx.midPx) {
          throw new Error(`Could not get market price for ${symbol}`);
        }

        const price = Number(marketCtx.midPx);
        const dayChange = (
          ((price - Number(marketCtx.prevDayPx)) /
            Number(marketCtx.prevDayPx)) *
          100
        ).toFixed(2);
        const volume = Number(marketCtx.dayNtlVlm).toFixed(2);

        const result = {
          symbol: symbol,
          price: price,
          dayChange: dayChange,
          volume: volume,
        };

        return JSON.stringify(result);
      } catch (error) {
        console.error("Error with price tool:", error);
        if (error instanceof Error) {
          return `Error executing price: ${error.message}`;
        }
        return `Error executing price: ${error}`;
      }
    },
  };
}<|MERGE_RESOLUTION|>--- conflicted
+++ resolved
@@ -4,44 +4,34 @@
  * Initialize the price tool
  */
 export async function initializePriceTool() {
-  // Define examples of how to use this tool
-  const examples = [
-    {
-      userQuery: "What's the current price of BTC?",
-      toolInput: "BTC",
-      toolOutput: JSON.stringify({
-        symbol: "BTC",
-        price: 65432.75,
-        dayChange: "-1.82",
-        volume: "1053445.75",
-      }),
-      finalResponse:
-        "The current price of BTC is $65,432.75 USD. In the last 24 hours, it has changed by -1.82% with a trading volume of $1,053,445.75 USD.",
-    },
-    {
-      userQuery: "How much is ETH worth right now?",
-      toolInput: "ETH",
-      toolOutput: JSON.stringify({
-        symbol: "ETH",
-        price: 3245.18,
-        dayChange: "2.35",
-        volume: "875321.42",
-      }),
-      finalResponse:
-        "ETH is currently trading at $3,245.18 USD. It's up 2.35% in the last 24 hours with a trading volume of $875,321.42 USD.",
-    },
-  ];
+    // Define examples of how to use this tool
+    const examples = [
+        {
+            userQuery: "What's the current price of BTC?",
+            toolInput: "BTC",
+            toolOutput: JSON.stringify({
+                symbol: "BTC",
+                price: 65432.75,
+                dayChange: "-1.82",
+                volume: "1053445.75",
+            }),
+            finalResponse:
+                "The current price of BTC is $65,432.75 USD. In the last 24 hours, it has changed by -1.82% with a trading volume of $1,053,445.75 USD.",
+        },
+        {
+            userQuery: "How much is ETH worth right now?",
+            toolInput: "ETH",
+            toolOutput: JSON.stringify({
+                symbol: "ETH",
+                price: 3245.18,
+                dayChange: "2.35",
+                volume: "875321.42",
+            }),
+            finalResponse:
+                "ETH is currently trading at $3,245.18 USD. It's up 2.35% in the last 24 hours with a trading volume of $875,321.42 USD.",
+        },
+    ];
 
-  return {
-    name: "price",
-    description:
-      "Fetches the current price, 24-hour change percentage, and trading volume of any cryptocurrency that is traded on Hyperliquid",
-    examples: examples,
-    execute: async (input) => {
-      try {
-        console.log(`🔧 Executing price tool with input: "${input}"`);
-
-<<<<<<< HEAD
     return {
         name: "price",
         description: "Fetches the current price, 24-hour change percentage, and trading volume of any cryptocurrency that is traded on Hyperliquid",
@@ -49,68 +39,67 @@
         execute: async (input, agent) => {
             try {
                 console.log(`🔧 Executing price tool with input: "${input}"`);
-=======
-        // Extract the symbol from the input
-        const symbol = input.trim().toUpperCase();
->>>>>>> 8d25a617
 
-        // Initialize SDK
-        const sdk = new Hyperliquid({
-          enableWs: false,
-        });
-        await sdk.connect();
+                // Extract the symbol from the input
+                const symbol = input.trim().toUpperCase();
 
-        // Get market data
-        const [spotMeta, spotAssetCtxs] =
-          await sdk.info.spot.getSpotMetaAndAssetCtxs();
-        const [perpsMeta, perpsAssetCtxs] =
-          await sdk.info.perpetuals.getMetaAndAssetCtxs();
-        // Find token and market
-        const tokenIndex = [
-          ...spotMeta.tokens,
-          ...perpsMeta.universe,
-        ].findIndex(
-          (token) =>
-            token.name.toUpperCase() === symbol ||
-            token.name.toUpperCase() === symbol + "-PERP"
-        );
+                // Initialize SDK
+                const sdk = new Hyperliquid({
+                    enableWs: false,
+                });
+                await sdk.connect();
 
-        if (tokenIndex === -1) {
-          throw new Error(`Could not find token ${symbol}`);
-        }
+                // Get market data
+                const [spotMeta, spotAssetCtxs] =
+                    await sdk.info.spot.getSpotMetaAndAssetCtxs();
+                const [perpsMeta, perpsAssetCtxs] =
+                    await sdk.info.perpetuals.getMetaAndAssetCtxs();
+                // Find token and market
+                const tokenIndex = [
+                    ...spotMeta.tokens,
+                    ...perpsMeta.universe,
+                ].findIndex(
+                    (token) =>
+                        token.name.toUpperCase() === symbol ||
+                        token.name.toUpperCase() === symbol + "-PERP"
+                );
 
-        const marketCtx =
-          tokenIndex < spotMeta.tokens.length
-            ? [...spotAssetCtxs].find((ctx) => ctx.coin === `${symbol}-SPOT`)
-            : perpsAssetCtxs[tokenIndex - spotMeta.tokens.length];
+                if (tokenIndex === -1) {
+                    throw new Error(`Could not find token ${symbol}`);
+                }
 
-        if (!marketCtx || !marketCtx.midPx) {
-          throw new Error(`Could not get market price for ${symbol}`);
-        }
+                const marketCtx =
+                    tokenIndex < spotMeta.tokens.length
+                        ? [...spotAssetCtxs].find((ctx) => ctx.coin === `${symbol}-SPOT`)
+                        : perpsAssetCtxs[tokenIndex - spotMeta.tokens.length];
 
-        const price = Number(marketCtx.midPx);
-        const dayChange = (
-          ((price - Number(marketCtx.prevDayPx)) /
-            Number(marketCtx.prevDayPx)) *
-          100
-        ).toFixed(2);
-        const volume = Number(marketCtx.dayNtlVlm).toFixed(2);
+                if (!marketCtx || !marketCtx.midPx) {
+                    throw new Error(`Could not get market price for ${symbol}`);
+                }
 
-        const result = {
-          symbol: symbol,
-          price: price,
-          dayChange: dayChange,
-          volume: volume,
-        };
+                const price = Number(marketCtx.midPx);
+                const dayChange = (
+                    ((price - Number(marketCtx.prevDayPx)) /
+                        Number(marketCtx.prevDayPx)) *
+                    100
+                ).toFixed(2);
+                const volume = Number(marketCtx.dayNtlVlm).toFixed(2);
 
-        return JSON.stringify(result);
-      } catch (error) {
-        console.error("Error with price tool:", error);
-        if (error instanceof Error) {
-          return `Error executing price: ${error.message}`;
-        }
-        return `Error executing price: ${error}`;
-      }
-    },
-  };
+                const result = {
+                    symbol: symbol,
+                    price: price,
+                    dayChange: dayChange,
+                    volume: volume,
+                };
+
+                return JSON.stringify(result);
+            } catch (error) {
+                console.error("Error with price tool:", error);
+                if (error instanceof Error) {
+                    return `Error executing price: ${error.message}`;
+                }
+                return `Error executing price: ${error}`;
+            }
+        },
+    };
 }