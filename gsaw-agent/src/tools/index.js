<<<<<<< HEAD
import { initializeSearchTool } from "./search.js";
import { initializeHyperliquidTool } from "./trade.js";
import { initializePriceTool } from "./price.js";
import { initializeTransferTool } from "./transfer.js";
import { initializeTransactionTool } from "./transaction.js";
=======
import { initializeSearchTool } from './search.js';
import { initializePriceTool } from './price.js';
import { initializeTransferTool } from './transfer.js';
import { initializeTransactionTool } from './transaction.js';

>>>>>>> 9821fcda

/**
 * Load all available tools
 */
export async function loadTools() {
<<<<<<< HEAD
  const toolFactories = [
    initializeSearchTool,
    initializeHyperliquidTool,
    initializePriceTool,
    initializeTransferTool,
    initializeTransactionTool,
    // Add new tool factories here
  ];

  // Use Promise.all with map instead of for...of
  const results = await Promise.all(
    toolFactories.map(async (factory) => {
      try {
        const tool = await factory();
        if (tool) {
          console.log(`✅ ${tool.name} tool initialized`);
          return tool;
=======
    const toolFactories = [
        initializePriceTool,
        // initializeTransferTool,
        // initializeTransactionTool,
        // Add new tool factories here
    ];

    const tools = [];

    for (const factory of toolFactories) {
        try {
            const tool = await factory();
            if (tool) {
                tools.push(tool);
                console.log(`✅ ${tool.name} tool initialized`);
            }
        } catch (error) {
            console.error(`Failed to initialize tool:`, error);
>>>>>>> 9821fcda
        }
        return null;
      } catch (error) {
        console.error("Failed to initialize tool:", error);
        return null;
      }
    }),
  );

  // Filter out any null results
  return results.filter((tool) => tool !== null);
}<|MERGE_RESOLUTION|>--- conflicted
+++ resolved
@@ -1,28 +1,16 @@
-<<<<<<< HEAD
 import { initializeSearchTool } from "./search.js";
-import { initializeHyperliquidTool } from "./trade.js";
 import { initializePriceTool } from "./price.js";
 import { initializeTransferTool } from "./transfer.js";
 import { initializeTransactionTool } from "./transaction.js";
-=======
-import { initializeSearchTool } from './search.js';
-import { initializePriceTool } from './price.js';
-import { initializeTransferTool } from './transfer.js';
-import { initializeTransactionTool } from './transaction.js';
-
->>>>>>> 9821fcda
 
 /**
  * Load all available tools
  */
 export async function loadTools() {
-<<<<<<< HEAD
   const toolFactories = [
-    initializeSearchTool,
-    initializeHyperliquidTool,
     initializePriceTool,
-    initializeTransferTool,
-    initializeTransactionTool,
+    // initializeTransferTool,
+    // initializeTransactionTool,
     // Add new tool factories here
   ];
 
@@ -34,33 +22,13 @@
         if (tool) {
           console.log(`✅ ${tool.name} tool initialized`);
           return tool;
-=======
-    const toolFactories = [
-        initializePriceTool,
-        // initializeTransferTool,
-        // initializeTransactionTool,
-        // Add new tool factories here
-    ];
-
-    const tools = [];
-
-    for (const factory of toolFactories) {
-        try {
-            const tool = await factory();
-            if (tool) {
-                tools.push(tool);
-                console.log(`✅ ${tool.name} tool initialized`);
-            }
-        } catch (error) {
-            console.error(`Failed to initialize tool:`, error);
->>>>>>> 9821fcda
         }
         return null;
       } catch (error) {
         console.error("Failed to initialize tool:", error);
         return null;
       }
-    }),
+    })
   );
 
   // Filter out any null results
