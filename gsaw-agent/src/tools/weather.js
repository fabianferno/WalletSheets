/**
 * Initialize the weather tool
 */
export async function initializeWeatherTool() {
  const examples = [
    {
      userQuery: "What's the weather like in New York?",
      toolInput: "New York",
      toolOutput: JSON.stringify({
        location: "New York",
        temperature: 22,
        condition: "Partly Cloudy",
        humidity: 65,
        windSpeed: 12,
        updated: "2025-03-22T14:30:00.000Z",
      }),
      finalResponse: "In New York right now, it's 22°C (72°F) and partly cloudy. The humidity is at 65% with winds at 12 km/h. This data was last updated about an hour ago.",
    },
    {
      userQuery: "Should I bring an umbrella to London today?",
      toolInput: "London",
      toolOutput: JSON.stringify({
        location: "London",
        temperature: 14,
        condition: "Rainy",
        humidity: 82,
        windSpeed: 18,
        updated: "2025-03-22T15:15:00.000Z",
      }),
      finalResponse: "Yes, you should definitely bring an umbrella to London today. The current weather shows it's rainy with a temperature of 14°C (57°F). The humidity is high at 82%, and there are winds of 18 km/h. I'd recommend a waterproof jacket along with that umbrella!",
    },
  ];

<<<<<<< HEAD
    return {
        name: "weather",
        description: "Get current weather information for a location",
        examples: examples,
        execute: async (location, agent) => {
            try {
                console.log(`🌤️ Getting weather for: "${location}"`);
                // This is a mock implementation
                // In a real scenario, you would call a weather API
                const mockWeather = {
                    location,
                    temperature: Math.floor(Math.random() * 30) + 5,
                    condition: ["Sunny", "Cloudy", "Rainy", "Partly Cloudy"][Math.floor(Math.random() * 4)],
                    humidity: Math.floor(Math.random() * 100),
                    windSpeed: Math.floor(Math.random() * 30),
                    updated: new Date().toISOString()
                };
=======
  return {
    name: "weather",
    description: "Get current weather information for a location",
    examples,
    execute: async (location) => {
      try {
        console.log(`🌤️ Getting weather for: "${location}"`);
        // This is a mock implementation
        // In a real scenario, you would call a weather API
        const mockWeather = {
          location,
          temperature: Math.floor(Math.random() * 30) + 5,
          condition: ["Sunny", "Cloudy", "Rainy", "Partly Cloudy"][Math.floor(Math.random() * 4)],
          humidity: Math.floor(Math.random() * 100),
          windSpeed: Math.floor(Math.random() * 30),
          updated: new Date().toISOString(),
        };
>>>>>>> 8d25a617

        return JSON.stringify(mockWeather);
      } catch (error) {
        if (error instanceof Error) {
          return `Error getting weather: ${error.message}`;
        }
        return "Error getting weather: An unknown error occurred.";
      }
    },
  };
}<|MERGE_RESOLUTION|>--- conflicted
+++ resolved
@@ -2,40 +2,39 @@
  * Initialize the weather tool
  */
 export async function initializeWeatherTool() {
-  const examples = [
-    {
-      userQuery: "What's the weather like in New York?",
-      toolInput: "New York",
-      toolOutput: JSON.stringify({
-        location: "New York",
-        temperature: 22,
-        condition: "Partly Cloudy",
-        humidity: 65,
-        windSpeed: 12,
-        updated: "2025-03-22T14:30:00.000Z",
-      }),
-      finalResponse: "In New York right now, it's 22°C (72°F) and partly cloudy. The humidity is at 65% with winds at 12 km/h. This data was last updated about an hour ago.",
-    },
-    {
-      userQuery: "Should I bring an umbrella to London today?",
-      toolInput: "London",
-      toolOutput: JSON.stringify({
-        location: "London",
-        temperature: 14,
-        condition: "Rainy",
-        humidity: 82,
-        windSpeed: 18,
-        updated: "2025-03-22T15:15:00.000Z",
-      }),
-      finalResponse: "Yes, you should definitely bring an umbrella to London today. The current weather shows it's rainy with a temperature of 14°C (57°F). The humidity is high at 82%, and there are winds of 18 km/h. I'd recommend a waterproof jacket along with that umbrella!",
-    },
-  ];
+    const examples = [
+        {
+            userQuery: "What's the weather like in New York?",
+            toolInput: "New York",
+            toolOutput: JSON.stringify({
+                location: "New York",
+                temperature: 22,
+                condition: "Partly Cloudy",
+                humidity: 65,
+                windSpeed: 12,
+                updated: "2025-03-22T14:30:00.000Z",
+            }),
+            finalResponse: "In New York right now, it's 22°C (72°F) and partly cloudy. The humidity is at 65% with winds at 12 km/h. This data was last updated about an hour ago.",
+        },
+        {
+            userQuery: "Should I bring an umbrella to London today?",
+            toolInput: "London",
+            toolOutput: JSON.stringify({
+                location: "London",
+                temperature: 14,
+                condition: "Rainy",
+                humidity: 82,
+                windSpeed: 18,
+                updated: "2025-03-22T15:15:00.000Z",
+            }),
+            finalResponse: "Yes, you should definitely bring an umbrella to London today. The current weather shows it's rainy with a temperature of 14°C (57°F). The humidity is high at 82%, and there are winds of 18 km/h. I'd recommend a waterproof jacket along with that umbrella!",
+        },
+    ];
 
-<<<<<<< HEAD
     return {
         name: "weather",
         description: "Get current weather information for a location",
-        examples: examples,
+        examples,
         execute: async (location, agent) => {
             try {
                 console.log(`🌤️ Getting weather for: "${location}"`);
@@ -47,35 +46,16 @@
                     condition: ["Sunny", "Cloudy", "Rainy", "Partly Cloudy"][Math.floor(Math.random() * 4)],
                     humidity: Math.floor(Math.random() * 100),
                     windSpeed: Math.floor(Math.random() * 30),
-                    updated: new Date().toISOString()
+                    updated: new Date().toISOString(),
                 };
-=======
-  return {
-    name: "weather",
-    description: "Get current weather information for a location",
-    examples,
-    execute: async (location) => {
-      try {
-        console.log(`🌤️ Getting weather for: "${location}"`);
-        // This is a mock implementation
-        // In a real scenario, you would call a weather API
-        const mockWeather = {
-          location,
-          temperature: Math.floor(Math.random() * 30) + 5,
-          condition: ["Sunny", "Cloudy", "Rainy", "Partly Cloudy"][Math.floor(Math.random() * 4)],
-          humidity: Math.floor(Math.random() * 100),
-          windSpeed: Math.floor(Math.random() * 30),
-          updated: new Date().toISOString(),
-        };
->>>>>>> 8d25a617
 
-        return JSON.stringify(mockWeather);
-      } catch (error) {
-        if (error instanceof Error) {
-          return `Error getting weather: ${error.message}`;
-        }
-        return "Error getting weather: An unknown error occurred.";
-      }
-    },
-  };
+                return JSON.stringify(mockWeather);
+            } catch (error) {
+                if (error instanceof Error) {
+                    return `Error getting weather: ${error.message}`;
+                }
+                return "Error getting weather: An unknown error occurred.";
+            }
+        },
+    };
 }