import { v5 as uuidv5 } from "uuid";
import { SecretVaultWrapper } from "secretvaults";
import { loadTools } from "../tools/index.js";

const NAMESPACE = "6ba7b810-9dad-11d1-80b4-00c04fd430c8";

export class AgentService {
  constructor(nodes) {
    this.tools = [];
    this.tempConversations = {};
    this.initialized = false;
    this.nillionChatCollection = null;
    this.nodes = nodes;
    this.user_id = uuidv5("gabriel", NAMESPACE);
  }

  /**
   * Initialize the agent service
   */
  async initialize() {
    if (this.initialized) {
      return;
    }

    console.log("Initializing agent service...");

    // Initialize tools
    this.tools = await loadTools();
    // Initialize Nillion collection
    this.nillionChatCollection = new SecretVaultWrapper(
      this.nodes,
      {
        secretKey: process.env.NILLION_ORG_SECRET_KEY,
        orgDid: process.env.NILLION_ORG_DID,
      },
      process.env.NILLION_CHAT_SCHEMA_ID
    );
    await this.nillionChatCollection.init();

    this.nillionUserCollection = new SecretVaultWrapper(
      this.nodes,
      {
        secretKey: process.env.NILLION_ORG_SECRET_KEY,
        orgDid: process.env.NILLION_ORG_DID,
      },
      process.env.NILLION_USER_SCHEMA_ID
    );
    await this.nillionUserCollection.init();

    this.initialized = true;
    console.log("Agent service initialized with Nillion encryption!");
  }

  /**
   * Process a user message and return the agent's response
   */
  async processMessage(message, conversationId) {
    // Ensure the agent is initialized
    if (!this.initialized) {
      await this.initialize();
    }

    console.log(`Processing conversation: ${conversationId}`);

    if (conversationId === "temp") {
      this.tempConversations.temp = this.createNewConversation();
    }

    // Get or create conversation from Nillion or temporary storage
    if (!this.tempConversations[conversationId]) {
      // Try to load from Nillion first
      const existingConversations =
        await this.nillionChatCollection.readFromNodes({
          _id: conversationId,
        });
      console.log(JSON.stringify(existingConversations, null, 2));
      if (existingConversations && existingConversations.length > 0) {
        // Convert Nillion format to local format for processing
        this.tempConversations[conversationId] =
          existingConversations[0].messages;
      } else {
        // Create a new conversation with system message
        throw new Error("Something went wrong");
        // this.tempConversations[conversationId] = this.createNewConversation();
      }
    }

    // Add user message
    this.tempConversations[conversationId].push({
      role: "user",
      content: message,
    });

    // Get initial response from LLM
    const llmResponse = await this.callNilaiAPI(
      this.tempConversations[conversationId]
    );
    console.log(`🤖 Assistant (initial): ${llmResponse}`);

    // Check if the response contains a tool call
    const toolCallRegex = /<tool>(.*?):(.*?)<\/tool>/;
    const match = llmResponse.match(toolCallRegex);

    let finalResponse = llmResponse;

    if (match) {
      // Extract tool name and input
      const toolName = match[1].trim();
      const toolInput = match[2].trim();

      console.log(`🔧 Using tool: ${toolName} with input: ${toolInput}`);

      // Find the tool
      const tool = this.tools.find((t) => t.name === toolName);

      if (tool) {
        // Execute the tool
        const toolResult = await tool.execute(toolInput);
        console.log(`🔧 Tool result received (${toolResult.length} chars)`);

        // Add assistant message with tool call
        this.tempConversations[conversationId].push({
          role: "assistant",
          content: llmResponse,
        });

<<<<<<< HEAD
        // Get initial response from LLM
        const llmResponse = await this.callNilaiAPI(this.tempConversations[conversationId]);
        console.log(`🤖 Assistant (initial): ${llmResponse}`);

        // Check if the response contains a tool call
        const toolCallRegex = /<tool>(.*?):(.*?)<\/tool>/;
        const match = llmResponse.match(toolCallRegex);

        let finalResponse = llmResponse;

        if (match) {
            // Extract tool name and input
            const toolName = match[1].trim();
            const toolInput = match[2].trim();

            console.log(`🔧 Using tool: ${toolName} with input: ${toolInput}`);

            // Find the tool
            const tool = this.tools.find(t => t.name === toolName);

            if (tool) {
                // Execute the tool
                const toolResult = await tool.execute(toolInput, this);
                console.log(`🔧 Tool result received (${toolResult.length} chars)`);

                // Add assistant message with tool call
                this.tempConversations[conversationId].push({
                    role: "assistant",
                    content: llmResponse
                });

                // Add tool result as a system message
                this.tempConversations[conversationId].push({
                    role: "system",
                    content: `Tool result: ${toolResult}`
                });

                // Get final response from LLM
                finalResponse = await this.callNilaiAPI(this.tempConversations[conversationId]);
                console.log(`🤖 Assistant (final): ${finalResponse.substring(0, 100)}...`);

                // Add final response to conversation
                this.tempConversations[conversationId].push({
                    role: "assistant",
                    content: finalResponse
                });
            } else {
                console.log(`❌ Tool "${toolName}" not found`);

                // Add response to conversation
                this.tempConversations[conversationId].push({
                    role: "assistant",
                    content: finalResponse
                });
            }
        } else {
            // Add response to conversation
            this.tempConversations[conversationId].push({
                role: "assistant",
                content: finalResponse
            });
        }

        // Save conversation to Nillion
        const updatedConversationId = await this.saveConversationToNillion(conversationId);
=======
        // Add tool result as a system message
        this.tempConversations[conversationId].push({
          role: "system",
          content: `Tool result: ${toolResult}`,
        });
>>>>>>> 8d25a617

        // Get final response from LLM
        finalResponse = await this.callNilaiAPI(
          this.tempConversations[conversationId]
        );
        console.log(
          `🤖 Assistant (final): ${finalResponse.substring(0, 100)}...`
        );

        // Add final response to conversation
        this.tempConversations[conversationId].push({
          role: "assistant",
          content: finalResponse,
        });
      } else {
        console.log(`❌ Tool "${toolName}" not found`);

        // Add response to conversation
        this.tempConversations[conversationId].push({
          role: "assistant",
          content: finalResponse,
        });
      }
    } else {
      // Add response to conversation
      this.tempConversations[conversationId].push({
        role: "assistant",
        content: finalResponse,
      });
    }

    // Save conversation to Nillion
    const updatedConversationId = await this.saveConversationToNillion(
      conversationId
    );

    return {
      conversationId: updatedConversationId,
      response: finalResponse,
    };
  }

  /**
   * Create a new conversation with system message
   */
  createNewConversation() {
    // Create tool information with descriptions and examples
    let toolInfo = "";

    // Use map and join instead of for...of
    toolInfo = this.tools
      .map((tool) => {
        const toolDescription = `## ${tool.name}\n${tool.description}\n\nExamples:\n`;

        // Use map and join for examples too
        const exampleText = tool.examples
          .map(
            (example) => `
User: "${example.userQuery}"
Assistant: <tool>${tool.name}: ${example.toolInput}</tool>
Tool Result: ${example.toolOutput}
Assistant's Final Response: "${example.finalResponse}"
`
          )
          .join("");

        return `${toolDescription + exampleText}\n\n`;
      })
      .join("");

    return [
      {
        role: "system",
        content: `You are a helpful assistant with access to tools. Follow these steps:
1. If a user's request requires current data or information you don't have, use an available tool.
2. To use a tool, respond with: <tool>tool_name: tool_input</tool>
3. After receiving tool results, provide a helpful response incorporating the information.

# Available Tools and Usage Examples
${toolInfo}

Always use tools when appropriate rather than making up information. Study the examples carefully to understand when and how to use each tool.`,
      },
    ];
  }

  /**
   * Convert local format to Nillion format for storage
   */
  convertToNillionFormat(conversationId) {
    const messages = this.tempConversations[conversationId];
    const currentTime = new Date().toISOString();

    // Convert messages to Nillion format
    const encryptedMessages = messages.map((message, index) => {
      // Calculate a reasonable timestamp with 30 second intervals between messages
      const timestamp = new Date(
        Date.now() - (messages.length - index) * 30000
      ).toISOString();

      return {
        role: message.role,
        content: {
          "%allot": message.content,
        },
        timestamp,
      };
    });

    return {
      user_id: this.user_id,
      created_at: encryptedMessages[0].timestamp,
      updated_at: currentTime,
      messages: encryptedMessages,
    };
  }

  /**
   * Save conversation to Nillion
   */
  async saveConversationToNillion(conversationId) {
    try {
      console.log(`Starting to save conversation with ID: ${conversationId}`);
      const conversation = this.tempConversations[conversationId];
      console.log(JSON.stringify(conversation, null, 2));
      if (!conversation) {
        console.log(
          `Conversation with ID: ${conversationId} not found in temporary storage`
        );
        throw new Error("Conversation not found");
      }

      console.log(
        `Converting conversation with ID: ${conversationId} to Nillion format`
      );
      const encryptedConversation = this.convertToNillionFormat(conversationId);

      if (conversationId === "temp") {
        console.log("Saving new conversation to Nillion");
        const dataWritten = await this.nillionChatCollection.writeToNodes([
          encryptedConversation,
        ]);
        const newIds = [
          ...new Set(dataWritten.map((item) => item.data.created).flat()),
        ];
        console.log(
          `Conversation saved with new ID: ${newIds[0]} and encrypted in Nillion`
        );
        return newIds[0];
      }
      console.log(
        `Updating existing conversation with ID: ${conversationId} in Nillion`
      );
      await this.nillionChatCollection.updateDataToNodes(
        encryptedConversation,
        {
          _id: conversationId,
        }
      );
      console.log(
        `Conversation with ID: ${conversationId} successfully updated in Nillion`
      );
      return conversationId;
    } catch (error) {
      console.error(
        `Error saving conversation ${conversationId} to Nillion:`,
        error
      );
      throw error;
    }
  }

  /**
   * Call the Nilai API
   */
  async callNilaiAPI(messages) {
    // Using this to satisfy class-methods-use-this rule
    if (!this.initialized) {
      console.log("Warning: API call before full initialization");
    }

    const apiUrl = process.env.NILAI_API_URL;
    const apiKey = process.env.NILAI_API_KEY;

    if (!apiUrl || !apiKey) {
      throw new Error(
        "Missing NILAI_API_URL or NILAI_API_KEY environment variables"
      );
    }

    try {
      console.log("Calling Nilai API...");
      const response = await fetch(`${apiUrl}/v1/chat/completions`, {
        method: "POST",
        headers: {
          "Content-Type": "application/json",
          Authorization: `Bearer ${apiKey}`,
        },
        body: JSON.stringify({
          model: "meta-llama/Llama-3.1-8B-Instruct",
          messages,
          temperature: 0.2,
        }),
      });

      if (!response.ok) {
        const errorText = await response.text();
        throw new Error(`API error (${response.status}): ${errorText}`);
      }

      const data = await response.json();
      return data.choices[0].message.content;
    } catch (error) {
      console.error("Error calling Nilai API:", error);
      throw error;
    }
  }

  /**
   * Retrieve conversation history for a user
   */
  async getConversations() {
    try {
      // Query Nillion for all conversations for this user
      const conversations = await this.nillionChatCollection.readFromNodes({
        user_id: this.user_id,
      });

      // Return metadata only for listing purposes
      return conversations;
    } catch (error) {
      console.error(
        `Error retrieving conversation history for user ${this.user_id}:`,
        error
      );
      throw error;
    }
  }

  /**
   * Delete a conversation
   */
  async deleteConversation(conversationId) {
    try {
      // Delete from Nillion
      await this.nillionChatCollection.deleteDataFromNodes({
        $and: [{ user_id: this.user_id }, { _id: conversationId }],
      });

      // Also remove from temporary storage if exists
      if (this.tempConversations[conversationId]) {
        delete this.tempConversations[conversationId];
      }

      console.log(`Conversation ${conversationId} deleted from Nillion`);
    } catch (error) {
      console.error(
        `Error deleting conversation ${conversationId} from Nillion:`,
        error
      );
      throw error;
    }
<<<<<<< HEAD

    async getPrivateKey() {

    }
=======
  }
>>>>>>> 8d25a617
}<|MERGE_RESOLUTION|>--- conflicted
+++ resolved
@@ -115,7 +115,7 @@
 
       if (tool) {
         // Execute the tool
-        const toolResult = await tool.execute(toolInput);
+        const toolResult = await tool.execute(toolInput, this);
         console.log(`🔧 Tool result received (${toolResult.length} chars)`);
 
         // Add assistant message with tool call
@@ -124,79 +124,11 @@
           content: llmResponse,
         });
 
-<<<<<<< HEAD
-        // Get initial response from LLM
-        const llmResponse = await this.callNilaiAPI(this.tempConversations[conversationId]);
-        console.log(`🤖 Assistant (initial): ${llmResponse}`);
-
-        // Check if the response contains a tool call
-        const toolCallRegex = /<tool>(.*?):(.*?)<\/tool>/;
-        const match = llmResponse.match(toolCallRegex);
-
-        let finalResponse = llmResponse;
-
-        if (match) {
-            // Extract tool name and input
-            const toolName = match[1].trim();
-            const toolInput = match[2].trim();
-
-            console.log(`🔧 Using tool: ${toolName} with input: ${toolInput}`);
-
-            // Find the tool
-            const tool = this.tools.find(t => t.name === toolName);
-
-            if (tool) {
-                // Execute the tool
-                const toolResult = await tool.execute(toolInput, this);
-                console.log(`🔧 Tool result received (${toolResult.length} chars)`);
-
-                // Add assistant message with tool call
-                this.tempConversations[conversationId].push({
-                    role: "assistant",
-                    content: llmResponse
-                });
-
-                // Add tool result as a system message
-                this.tempConversations[conversationId].push({
-                    role: "system",
-                    content: `Tool result: ${toolResult}`
-                });
-
-                // Get final response from LLM
-                finalResponse = await this.callNilaiAPI(this.tempConversations[conversationId]);
-                console.log(`🤖 Assistant (final): ${finalResponse.substring(0, 100)}...`);
-
-                // Add final response to conversation
-                this.tempConversations[conversationId].push({
-                    role: "assistant",
-                    content: finalResponse
-                });
-            } else {
-                console.log(`❌ Tool "${toolName}" not found`);
-
-                // Add response to conversation
-                this.tempConversations[conversationId].push({
-                    role: "assistant",
-                    content: finalResponse
-                });
-            }
-        } else {
-            // Add response to conversation
-            this.tempConversations[conversationId].push({
-                role: "assistant",
-                content: finalResponse
-            });
-        }
-
-        // Save conversation to Nillion
-        const updatedConversationId = await this.saveConversationToNillion(conversationId);
-=======
         // Add tool result as a system message
         this.tempConversations[conversationId].push({
           role: "system",
           content: `Tool result: ${toolResult}`,
         });
->>>>>>> 8d25a617
 
         // Get final response from LLM
         finalResponse = await this.callNilaiAPI(
@@ -453,18 +385,12 @@
 
       console.log(`Conversation ${conversationId} deleted from Nillion`);
     } catch (error) {
-      console.error(
-        `Error deleting conversation ${conversationId} from Nillion:`,
-        error
-      );
+      console.error(`Error deleting conversation ${conversationId} from Nillion:`, error);
       throw error;
     }
-<<<<<<< HEAD
-
-    async getPrivateKey() {
-
-    }
-=======
-  }
->>>>>>> 8d25a617
+  }
+
+  async getPrivateKey() {
+
+  }
 }